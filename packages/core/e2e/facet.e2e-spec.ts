--- conflicted
+++ resolved
@@ -371,7 +371,6 @@
         });
     });
 
-<<<<<<< HEAD
     describe('channels', () => {
         const SECOND_CHANNEL_TOKEN = 'second_channel_token';
         let createdFacet: CreateFacet.CreateFacet;
@@ -578,7 +577,8 @@
                 );
             }, `No Facet with the id '1' could be found`),
         );
-=======
+    });
+
     // https://github.com/vendure-ecommerce/vendure/issues/715
     describe('code conflicts', () => {
         function createFacetWithCode(code: string) {
@@ -616,7 +616,6 @@
 
             expect(updateFacet.code).toBe('test-3');
         });
->>>>>>> 82e15a22
     });
 });
 
