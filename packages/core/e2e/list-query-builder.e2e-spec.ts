import { LogicalOperator } from '@vendure/common/lib/generated-types';
import { mergeConfig } from '@vendure/core';
import { createTestEnvironment } from '@vendure/testing';
import gql from 'graphql-tag';
import path from 'path';

import { initialData } from '../../../e2e-common/e2e-initial-data';
import { testConfig, TEST_SETUP_TIMEOUT_MS } from '../../../e2e-common/test-config';

import { ListQueryPlugin } from './fixtures/test-plugins/list-query-plugin';
import { LanguageCode, SortOrder } from './graphql/generated-e2e-admin-types';
import { assertThrowsWithMessage } from './utils/assert-throws-with-message';
import { fixPostgresTimezone } from './utils/fix-pg-timezone';

fixPostgresTimezone();

describe('ListQueryBuilder', () => {
    const { server, adminClient, shopClient } = createTestEnvironment(
        mergeConfig(testConfig(), {
            apiOptions: {
                shopListQueryLimit: 10,
                adminListQueryLimit: 30,
            },
            plugins: [ListQueryPlugin],
        }),
    );

    beforeAll(async () => {
        await server.init({
            initialData,
            productsCsvPath: path.join(__dirname, 'fixtures/e2e-products-minimal.csv'),
            customerCount: 3,
        });
        await adminClient.asSuperAdmin();
    }, TEST_SETUP_TIMEOUT_MS);

    afterAll(async () => {
        await server.destroy();
    });

    function getItemLabels(items: any[]): string[] {
        return items.map((x: any) => x.label).sort();
    }

    describe('pagination', () => {
        it('all en', async () => {
            const { testEntities } = await adminClient.query(
                GET_LIST,
                {
                    options: {},
                },
                { languageCode: LanguageCode.en },
            );

            expect(testEntities.totalItems).toBe(6);
            expect(getItemLabels(testEntities.items)).toEqual(['A', 'B', 'C', 'D', 'E', 'F']);
            expect(testEntities.items.map((i: any) => i.name)).toEqual([
                'apple',
                'bike',
                'cake',
                'dog',
                'egg',
                'baum', // if default en lang does not exist, use next available lang
            ]);
        });

        it('all de', async () => {
            const { testEntities } = await adminClient.query(
                GET_LIST,
                {
                    options: {},
                },
                { languageCode: LanguageCode.de },
            );

            expect(testEntities.totalItems).toBe(6);
            expect(getItemLabels(testEntities.items)).toEqual(['A', 'B', 'C', 'D', 'E', 'F']);
            expect(testEntities.items.map((i: any) => i.name)).toEqual([
                'apfel',
                'fahrrad',
                'kuchen',
                'hund',
                'egg', // falls back to en translation when de doesn't exist
                'baum',
            ]);
        });

        it('take', async () => {
            const { testEntities } = await adminClient.query(GET_LIST, {
                options: {
                    take: 2,
                },
            });

            expect(testEntities.totalItems).toBe(6);
            expect(getItemLabels(testEntities.items)).toEqual(['A', 'B']);
        });

        it('skip', async () => {
            const { testEntities } = await adminClient.query(GET_LIST, {
                options: {
                    skip: 2,
                },
            });

            expect(testEntities.totalItems).toBe(6);
            expect(getItemLabels(testEntities.items)).toEqual(['C', 'D', 'E', 'F']);
        });

        it('skip negative is ignored', async () => {
            const { testEntities } = await adminClient.query(GET_LIST, {
                options: {
                    skip: -1,
                },
            });

            expect(testEntities.totalItems).toBe(6);
            expect(testEntities.items.length).toBe(6);
        });

        it('take zero is ignored', async () => {
            const { testEntities } = await adminClient.query(GET_LIST, {
                options: {
                    take: 0,
                },
            });

            expect(testEntities.totalItems).toBe(6);
            expect(testEntities.items.length).toBe(6);
        });

        it('take negative is ignored', async () => {
            const { testEntities } = await adminClient.query(GET_LIST, {
                options: {
                    take: -1,
                },
            });

            expect(testEntities.totalItems).toBe(6);
            expect(testEntities.items.length).toBe(6);
        });

        it(
            'take beyond adminListQueryLimit',
            assertThrowsWithMessage(async () => {
                await adminClient.query(GET_LIST, {
                    options: {
                        take: 50,
                    },
                });
            }, 'Cannot take more than 30 results from a list query'),
        );

        it(
            'take beyond shopListQueryLimit',
            assertThrowsWithMessage(async () => {
                await shopClient.query(GET_LIST, {
                    options: {
                        take: 50,
                    },
                });
            }, 'Cannot take more than 10 results from a list query'),
        );
    });

    describe('string filtering', () => {
        it('eq', async () => {
            const { testEntities } = await adminClient.query(GET_LIST, {
                options: {
                    filter: {
                        label: {
                            eq: 'B',
                        },
                    },
                },
            });

            expect(getItemLabels(testEntities.items)).toEqual(['B']);
        });

        it('notEq', async () => {
            const { testEntities } = await adminClient.query(GET_LIST, {
                options: {
                    filter: {
                        label: {
                            notEq: 'B',
                        },
                    },
                },
            });

            expect(getItemLabels(testEntities.items)).toEqual(['A', 'C', 'D', 'E', 'F']);
        });

        it('contains', async () => {
            const { testEntities } = await adminClient.query(GET_LIST, {
                options: {
                    filter: {
                        description: {
                            contains: 'adip',
                        },
                    },
                },
            });

            expect(getItemLabels(testEntities.items)).toEqual(['C']);
        });

        it('notContains', async () => {
            const { testEntities } = await adminClient.query(GET_LIST, {
                options: {
                    filter: {
                        description: {
                            notContains: 'te',
                        },
                    },
                },
            });

            expect(getItemLabels(testEntities.items)).toEqual(['A', 'B', 'E', 'F']);
        });

        it('in', async () => {
            const { testEntities } = await adminClient.query(GET_LIST, {
                options: {
                    filter: {
                        label: {
                            in: ['A', 'C'],
                        },
                    },
                },
            });

            expect(getItemLabels(testEntities.items)).toEqual(['A', 'C']);
        });

        it('notIn', async () => {
            const { testEntities } = await adminClient.query(GET_LIST, {
                options: {
                    filter: {
                        label: {
                            notIn: ['A', 'C'],
                        },
                    },
                },
            });

            expect(getItemLabels(testEntities.items)).toEqual(['B', 'D', 'E', 'F']);
        });

        it('isNull true', async () => {
            const { testEntities } = await adminClient.query(GET_LIST, {
                options: {
                    filter: {
                        nullableString: {
                            isNull: true,
                        },
                    },
                },
            });

            expect(getItemLabels(testEntities.items)).toEqual(['B', 'D', 'F']);
        });

        it('isNull false', async () => {
            const { testEntities } = await adminClient.query(GET_LIST, {
                options: {
                    filter: {
                        nullableString: {
                            isNull: false,
                        },
                    },
                },
            });

            expect(getItemLabels(testEntities.items)).toEqual(['A', 'C', 'E']);
        });

        describe('regex', () => {
            it('simple substring', async () => {
                const { testEntities } = await adminClient.query(GET_LIST, {
                    options: {
                        filter: {
                            description: {
                                regex: 'or',
                            },
                        },
                    },
                });

                expect(getItemLabels(testEntities.items)).toEqual(['A', 'B', 'D']);
            });

            it('start of string', async () => {
                const { testEntities } = await adminClient.query(GET_LIST, {
                    options: {
                        filter: {
                            description: {
                                regex: '^in',
                            },
                        },
                    },
                });

                expect(getItemLabels(testEntities.items)).toEqual(['E']);
            });

            it('end of string', async () => {
                const { testEntities } = await adminClient.query(GET_LIST, {
                    options: {
                        filter: {
                            description: {
                                regex: 'or$',
                            },
                        },
                    },
                });

                expect(getItemLabels(testEntities.items)).toEqual(['D']);
            });

            it('alternation', async () => {
                const { testEntities } = await adminClient.query(GET_LIST, {
                    options: {
                        filter: {
                            description: {
                                regex: 'dolor|tempor',
                            },
                        },
                    },
                });

                expect(getItemLabels(testEntities.items)).toEqual(['B', 'D']);
            });

            it('complex', async () => {
                const { testEntities } = await adminClient.query(GET_LIST, {
                    options: {
                        filter: {
                            description: {
                                regex: '(dolor|tempor)|inc[i]?d[^a]d.*nt',
                            },
                        },
                    },
                });

                expect(getItemLabels(testEntities.items)).toEqual(['B', 'D', 'E']);
            });
        });
    });

    describe('ID filtering', () => {
        it('eq', async () => {
            const { testEntities } = await adminClient.query(GET_LIST, {
                options: {
                    filter: {
                        ownerId: {
                            eq: '13',
                        },
                    },
                },
            });

            expect(getItemLabels(testEntities.items)).toEqual(['D']);
        });

        it('notEq', async () => {
            const { testEntities } = await adminClient.query(GET_LIST, {
                options: {
                    filter: {
                        ownerId: {
                            notEq: '13',
                        },
                    },
                },
            });

            expect(getItemLabels(testEntities.items)).toEqual(['A', 'B', 'C', 'E', 'F']);
        });

        it('in', async () => {
            const { testEntities } = await adminClient.query(GET_LIST, {
                options: {
                    filter: {
                        ownerId: {
                            in: ['10', '15'],
                        },
                    },
                },
            });

            expect(getItemLabels(testEntities.items)).toEqual(['A', 'F']);
        });

        it('in with empty set', async () => {
            const { testEntities } = await adminClient.query(GET_LIST, {
                options: {
                    filter: {
                        ownerId: {
                            in: [],
                        },
                    },
                },
            });

            expect(getItemLabels(testEntities.items)).toEqual([]);
        });

        it('notIn', async () => {
            const { testEntities } = await adminClient.query(GET_LIST, {
                options: {
                    filter: {
                        ownerId: {
                            notIn: ['10', '15'],
                        },
                    },
                },
            });

            expect(getItemLabels(testEntities.items)).toEqual(['B', 'C', 'D', 'E']);
        });

<<<<<<< HEAD
        it('isNull true', async () => {
            const { testEntities } = await adminClient.query(GET_LIST, {
                options: {
                    filter: {
                        nullableId: {
                            isNull: true,
                        },
                    },
                },
            });

            expect(getItemLabels(testEntities.items)).toEqual(['B', 'D', 'F']);
        });

        it('isNull false', async () => {
            const { testEntities } = await adminClient.query(GET_LIST, {
                options: {
                    filter: {
                        nullableId: {
                            isNull: false,
                        },
                    },
                },
            });

            expect(getItemLabels(testEntities.items)).toEqual(['A', 'C', 'E']);
=======
        it('notIn with empty set', async () => {
            const { testEntities } = await adminClient.query(GET_LIST, {
                options: {
                    filter: {
                        ownerId: {
                            notIn: [],
                        },
                    },
                },
            });

            expect(getItemLabels(testEntities.items)).toEqual(['A', 'B', 'C', 'D', 'E', 'F']);
>>>>>>> 7d1857d7
        });

        describe('regex', () => {
            it('simple substring', async () => {
                const { testEntities } = await adminClient.query(GET_LIST, {
                    options: {
                        filter: {
                            description: {
                                regex: 'or',
                            },
                        },
                    },
                });

                expect(getItemLabels(testEntities.items)).toEqual(['A', 'B', 'D']);
            });

            it('start of string', async () => {
                const { testEntities } = await adminClient.query(GET_LIST, {
                    options: {
                        filter: {
                            description: {
                                regex: '^in',
                            },
                        },
                    },
                });

                expect(getItemLabels(testEntities.items)).toEqual(['E']);
            });

            it('end of string', async () => {
                const { testEntities } = await adminClient.query(GET_LIST, {
                    options: {
                        filter: {
                            description: {
                                regex: 'or$',
                            },
                        },
                    },
                });

                expect(getItemLabels(testEntities.items)).toEqual(['D']);
            });

            it('alternation', async () => {
                const { testEntities } = await adminClient.query(GET_LIST, {
                    options: {
                        filter: {
                            description: {
                                regex: 'dolor|tempor',
                            },
                        },
                    },
                });

                expect(getItemLabels(testEntities.items)).toEqual(['B', 'D']);
            });

            it('complex', async () => {
                const { testEntities } = await adminClient.query(GET_LIST, {
                    options: {
                        filter: {
                            description: {
                                regex: '(dolor|tempor)|inc[i]?d[^a]d.*nt',
                            },
                        },
                    },
                });

                expect(getItemLabels(testEntities.items)).toEqual(['B', 'D', 'E']);
            });
        });
    });

    describe('boolean filtering', () => {
        it('eq', async () => {
            const { testEntities } = await adminClient.query(GET_LIST, {
                options: {
                    filter: {
                        active: {
                            eq: false,
                        },
                    },
                },
            });

            expect(getItemLabels(testEntities.items)).toEqual(['C', 'E', 'F']);
        });

        it('isNull true', async () => {
            const { testEntities } = await adminClient.query(GET_LIST, {
                options: {
                    filter: {
                        nullableBoolean: {
                            isNull: true,
                        },
                    },
                },
            });

            expect(getItemLabels(testEntities.items)).toEqual(['B', 'D', 'F']);
        });

        it('isNull false', async () => {
            const { testEntities } = await adminClient.query(GET_LIST, {
                options: {
                    filter: {
                        nullableBoolean: {
                            isNull: false,
                        },
                    },
                },
            });

            expect(getItemLabels(testEntities.items)).toEqual(['A', 'C', 'E']);
        });
    });

    describe('number filtering', () => {
        it('eq', async () => {
            const { testEntities } = await adminClient.query(GET_LIST, {
                options: {
                    filter: {
                        order: {
                            eq: 1,
                        },
                    },
                },
            });

            expect(getItemLabels(testEntities.items)).toEqual(['B']);
        });

        it('lt', async () => {
            const { testEntities } = await adminClient.query(GET_LIST, {
                options: {
                    filter: {
                        order: {
                            lt: 1,
                        },
                    },
                },
            });

            expect(getItemLabels(testEntities.items)).toEqual(['A']);
        });

        it('lte', async () => {
            const { testEntities } = await adminClient.query(GET_LIST, {
                options: {
                    filter: {
                        order: {
                            lte: 1,
                        },
                    },
                },
            });

            expect(getItemLabels(testEntities.items)).toEqual(['A', 'B']);
        });

        it('gt', async () => {
            const { testEntities } = await adminClient.query(GET_LIST, {
                options: {
                    filter: {
                        order: {
                            gt: 1,
                        },
                    },
                },
            });

            expect(getItemLabels(testEntities.items)).toEqual(['C', 'D', 'E', 'F']);
        });

        it('gte', async () => {
            const { testEntities } = await adminClient.query(GET_LIST, {
                options: {
                    filter: {
                        order: {
                            gte: 1,
                        },
                    },
                },
            });

            expect(getItemLabels(testEntities.items)).toEqual(['B', 'C', 'D', 'E', 'F']);
        });

        it('between', async () => {
            const { testEntities } = await adminClient.query(GET_LIST, {
                options: {
                    filter: {
                        order: {
                            between: {
                                start: 2,
                                end: 4,
                            },
                        },
                    },
                },
            });

            expect(getItemLabels(testEntities.items)).toEqual(['C', 'D', 'E']);
        });

        it('isNull true', async () => {
            const { testEntities } = await adminClient.query(GET_LIST, {
                options: {
                    filter: {
                        nullableNumber: {
                            isNull: true,
                        },
                    },
                },
            });

            expect(getItemLabels(testEntities.items)).toEqual(['B', 'D', 'F']);
        });

        it('isNull false', async () => {
            const { testEntities } = await adminClient.query(GET_LIST, {
                options: {
                    filter: {
                        nullableNumber: {
                            isNull: false,
                        },
                    },
                },
            });

            expect(getItemLabels(testEntities.items)).toEqual(['A', 'C', 'E']);
        });
    });

    describe('date filtering', () => {
        it('before', async () => {
            const { testEntities } = await adminClient.query(GET_LIST, {
                options: {
                    filter: {
                        date: {
                            before: '2020-01-20T10:00:00.000Z',
                        },
                    },
                },
            });

            expect(getItemLabels(testEntities.items)).toEqual(['A', 'B']);
        });

        it('before on same date', async () => {
            const { testEntities } = await adminClient.query(GET_LIST, {
                options: {
                    filter: {
                        date: {
                            before: '2020-01-15T17:00:00.000Z',
                        },
                    },
                },
            });

            expect(getItemLabels(testEntities.items)).toEqual(['A', 'B']);
        });

        it('after', async () => {
            const { testEntities } = await adminClient.query(GET_LIST, {
                options: {
                    filter: {
                        date: {
                            after: '2020-01-20T10:00:00.000Z',
                        },
                    },
                },
            });

            expect(getItemLabels(testEntities.items)).toEqual(['C', 'D', 'E', 'F']);
        });

        it('after on same date', async () => {
            const { testEntities } = await adminClient.query(GET_LIST, {
                options: {
                    filter: {
                        date: {
                            after: '2020-01-25T09:00:00.000Z',
                        },
                    },
                },
            });

            expect(getItemLabels(testEntities.items)).toEqual(['C', 'D', 'E', 'F']);
        });

        it('between', async () => {
            const { testEntities } = await adminClient.query(GET_LIST, {
                options: {
                    filter: {
                        date: {
                            between: {
                                start: '2020-01-10T10:00:00.000Z',
                                end: '2020-01-20T10:00:00.000Z',
                            },
                        },
                    },
                },
            });

            expect(getItemLabels(testEntities.items)).toEqual(['B']);
        });

        it('isNull true', async () => {
            const { testEntities } = await adminClient.query(GET_LIST, {
                options: {
                    filter: {
                        nullableDate: {
                            isNull: true,
                        },
                    },
                },
            });

            expect(getItemLabels(testEntities.items)).toEqual(['B', 'D', 'F']);
        });

        it('isNull false', async () => {
            const { testEntities } = await adminClient.query(GET_LIST, {
                options: {
                    filter: {
                        nullableDate: {
                            isNull: false,
                        },
                    },
                },
            });

            expect(getItemLabels(testEntities.items)).toEqual(['A', 'C', 'E']);
        });
    });

    describe('multiple filters with filterOperator', () => {
        it('default AND', async () => {
            const { testEntities } = await adminClient.query(GET_LIST, {
                options: {
                    filter: {
                        description: {
                            contains: 'Lorem',
                        },
                        active: {
                            eq: false,
                        },
                    },
                },
            });

            expect(getItemLabels(testEntities.items)).toEqual([]);
        });

        it('explicit AND', async () => {
            const { testEntities } = await adminClient.query(GET_LIST, {
                options: {
                    filter: {
                        description: {
                            contains: 'Lorem',
                        },
                        active: {
                            eq: false,
                        },
                    },
                    filterOperator: LogicalOperator.AND,
                },
            });

            expect(getItemLabels(testEntities.items)).toEqual([]);
        });

        it('explicit OR', async () => {
            const { testEntities } = await adminClient.query(GET_LIST, {
                options: {
                    filter: {
                        description: {
                            contains: 'Lorem',
                        },
                        active: {
                            eq: false,
                        },
                    },
                    filterOperator: LogicalOperator.OR,
                },
            });

            expect(getItemLabels(testEntities.items)).toEqual(['A', 'C', 'E', 'F']);
        });

        it('explicit OR with 3 filters', async () => {
            const { testEntities } = await adminClient.query(GET_LIST, {
                options: {
                    filter: {
                        description: {
                            contains: 'eiusmod',
                        },
                        active: {
                            eq: false,
                        },
                        order: {
                            lt: 3,
                        },
                    },
                    filterOperator: LogicalOperator.OR,
                },
            });

            expect(getItemLabels(testEntities.items)).toEqual(['A', 'B', 'C', 'D', 'E', 'F']);
        });

        it('explicit OR with empty filters object', async () => {
            const { testEntities } = await adminClient.query(GET_LIST, {
                options: {
                    filter: {},
                    filterOperator: LogicalOperator.OR,
                },
            });

            expect(getItemLabels(testEntities.items)).toEqual(['A', 'B', 'C', 'D', 'E', 'F']);
        });
    });

    describe('sorting', () => {
        it('sort by string', async () => {
            const { testEntities } = await adminClient.query(GET_LIST, {
                options: {
                    sort: {
                        label: SortOrder.DESC,
                    },
                },
            });

            expect(testEntities.items.map((x: any) => x.label)).toEqual(['F', 'E', 'D', 'C', 'B', 'A']);
        });

        it('sort by number', async () => {
            const { testEntities } = await adminClient.query(GET_LIST, {
                options: {
                    sort: {
                        order: SortOrder.DESC,
                    },
                },
            });
            expect(testEntities.items.map((x: any) => x.label)).toEqual(['F', 'E', 'D', 'C', 'B', 'A']);
        });

        it('sort by date', async () => {
            const { testEntities } = await adminClient.query(GET_LIST, {
                options: {
                    sort: {
                        date: SortOrder.DESC,
                    },
                },
            });
            expect(testEntities.items.map((x: any) => x.label)).toEqual(['F', 'E', 'D', 'C', 'B', 'A']);
        });

        it('sort by ID', async () => {
            const { testEntities } = await adminClient.query(GET_LIST, {
                options: {
                    sort: {
                        id: SortOrder.DESC,
                    },
                },
            });
            expect(testEntities.items.map((x: any) => x.label)).toEqual(['F', 'E', 'D', 'C', 'B', 'A']);
        });

        it('sort by translated field en', async () => {
            const { testEntities } = await adminClient.query(GET_LIST, {
                options: {
                    sort: {
                        name: SortOrder.ASC,
                    },
                },
            });
            expect(testEntities.items.map((x: any) => x.name)).toEqual([
                'apple',
                'baum', // falling back to de here
                'bike',
                'cake',
                'dog',
                'egg',
            ]);
        });

        it('sort by translated field de', async () => {
            const { testEntities } = await adminClient.query(
                GET_LIST,
                {
                    options: {
                        sort: {
                            name: SortOrder.ASC,
                        },
                    },
                },
                { languageCode: LanguageCode.de },
            );
            expect(testEntities.items.map((x: any) => x.name)).toEqual([
                'apfel',
                'baum',
                'egg',
                'fahrrad',
                'hund',
                'kuchen',
            ]);
        });

        it('sort by translated field en with take', async () => {
            const { testEntities } = await adminClient.query(GET_LIST, {
                options: {
                    sort: {
                        name: SortOrder.ASC,
                    },
                    take: 4,
                },
            });
            expect(testEntities.items.map((x: any) => x.name)).toEqual(['apple', 'baum', 'bike', 'cake']);
        });

        it('sort by translated field de with take', async () => {
            const { testEntities } = await adminClient.query(
                GET_LIST,
                {
                    options: {
                        sort: {
                            name: SortOrder.ASC,
                        },
                        take: 4,
                    },
                },
                { languageCode: LanguageCode.de },
            );
            expect(testEntities.items.map((x: any) => x.name)).toEqual(['apfel', 'baum', 'egg', 'fahrrad']);
        });
    });

    describe('calculated fields', () => {
        it('filter by simple calculated property', async () => {
            const { testEntities } = await adminClient.query(GET_LIST, {
                options: {
                    filter: {
                        descriptionLength: {
                            lt: 12,
                        },
                    },
                },
            });
            expect(getItemLabels(testEntities.items)).toEqual(['A', 'B']);
        });

        it('filter by calculated property with join', async () => {
            const { testEntities } = await adminClient.query(GET_LIST, {
                options: {
                    filter: {
                        price: {
                            lt: 14,
                        },
                    },
                },
            });
            expect(getItemLabels(testEntities.items)).toEqual(['A', 'B', 'E']);
        });

        it('sort by simple calculated property', async () => {
            const { testEntities } = await adminClient.query(GET_LIST, {
                options: {
                    sort: {
                        descriptionLength: SortOrder.ASC,
                    },
                },
            });
            expect(testEntities.items.map((x: any) => x.label)).toEqual(['B', 'A', 'E', 'D', 'C', 'F']);
        });

        it('sort by calculated property with join', async () => {
            const { testEntities } = await adminClient.query(GET_LIST, {
                options: {
                    sort: {
                        price: SortOrder.ASC,
                    },
                },
            });
            expect(testEntities.items.map((x: any) => x.label)).toEqual(['B', 'A', 'E', 'D', 'C', 'F']);
        });
    });

    describe('multiple clauses', () => {
        it('sort by translated field en & filter', async () => {
            const { testEntities } = await adminClient.query(GET_LIST, {
                options: {
                    sort: {
                        name: SortOrder.ASC,
                    },
                    filter: {
                        order: {
                            gte: 1,
                        },
                    },
                },
            });
            expect(testEntities.items.map((x: any) => x.name)).toEqual([
                'baum',
                'bike',
                'cake',
                'dog',
                'egg',
            ]);
        });

        it('sort by translated field de & filter', async () => {
            const { testEntities } = await adminClient.query(
                GET_LIST,
                {
                    options: {
                        sort: {
                            name: SortOrder.ASC,
                        },
                        filter: {
                            order: {
                                gte: 1,
                            },
                        },
                    },
                },
                { languageCode: LanguageCode.de },
            );
            expect(testEntities.items.map((x: any) => x.name)).toEqual([
                'baum',
                'egg',
                'fahrrad',
                'hund',
                'kuchen',
            ]);
        });

        it('sort by translated field de & filter & pagination', async () => {
            const { testEntities } = await adminClient.query(
                GET_LIST,
                {
                    options: {
                        sort: {
                            name: SortOrder.ASC,
                        },
                        filter: {
                            order: {
                                gte: 1,
                            },
                        },
                        take: 2,
                        skip: 1,
                    },
                },
                { languageCode: LanguageCode.de },
            );
            expect(testEntities.items.map((x: any) => x.name)).toEqual(['egg', 'fahrrad']);
        });
    });

    // https://github.com/vendure-ecommerce/vendure/issues/1586
    it('using the getMany() of the resulting QueryBuilder', async () => {
        const { testEntitiesGetMany } = await adminClient.query(GET_ARRAY_LIST, {});
        expect(testEntitiesGetMany.sort((a: any, b: any) => a.id - b.id).map((x: any) => x.price)).toEqual([
            11, 9, 22, 14, 13, 33,
        ]);
    });

    // https://github.com/vendure-ecommerce/vendure/issues/1611
    describe('translations handling', () => {
        const allTranslations = [
            [
                { languageCode: LanguageCode.en, name: 'apple' },
                { languageCode: LanguageCode.de, name: 'apfel' },
            ],
            [
                { languageCode: LanguageCode.en, name: 'bike' },
                { languageCode: LanguageCode.de, name: 'fahrrad' },
            ],
        ];

        function getTestEntityTranslations(testEntities: { items: any[] }) {
            // Explicitly sort the order of the translations as it was being non-deterministic on
            // the mysql CI tests.
            return testEntities.items.map((e: any) =>
                e.translations.sort((a: any, b: any) => (a.languageCode < b.languageCode ? 1 : -1)),
            );
        }

        it('returns all translations with default languageCode', async () => {
            const { testEntities } = await shopClient.query(GET_LIST_WITH_TRANSLATIONS, {
                options: {
                    take: 2,
                    sort: {
                        order: SortOrder.ASC,
                    },
                },
            });

            const testEntityTranslations = getTestEntityTranslations(testEntities);
            expect(testEntities.items.map((e: any) => e.name)).toEqual(['apple', 'bike']);
            expect(testEntityTranslations).toEqual(allTranslations);
        });
        it('returns all translations with non-default languageCode', async () => {
            const { testEntities } = await shopClient.query(
                GET_LIST_WITH_TRANSLATIONS,
                {
                    options: {
                        take: 2,
                        sort: {
                            order: SortOrder.ASC,
                        },
                    },
                },
                { languageCode: LanguageCode.de },
            );

            const testEntityTranslations = getTestEntityTranslations(testEntities);
            expect(testEntities.items.map((e: any) => e.name)).toEqual(['apfel', 'fahrrad']);
            expect(testEntityTranslations).toEqual(allTranslations);
        });
    });

    describe('customPropertyMap', () => {
        it('filter by custom string field', async () => {
            const { testEntities } = await shopClient.query(GET_LIST_WITH_ORDERS, {
                options: {
                    sort: {
                        label: SortOrder.ASC,
                    },
                    filter: {
                        customerLastName: { contains: 'zieme' },
                    },
                },
            });

            expect(testEntities.items).toEqual([
                {
                    id: 'T_1',
                    label: 'A',
                    name: 'apple',
                    orderRelation: {
                        customer: {
                            firstName: 'Hayden',
                            lastName: 'Zieme',
                        },
                        id: 'T_1',
                    },
                },
                {
                    id: 'T_4',
                    label: 'D',
                    name: 'dog',
                    orderRelation: {
                        customer: {
                            firstName: 'Hayden',
                            lastName: 'Zieme',
                        },
                        id: 'T_4',
                    },
                },
            ]);
        });

        it('sort by custom string field', async () => {
            const { testEntities } = await shopClient.query(GET_LIST_WITH_ORDERS, {
                options: {
                    sort: {
                        customerLastName: SortOrder.ASC,
                    },
                },
            });

            expect(testEntities.items.map((i: any) => i.orderRelation.customer)).toEqual([
                { firstName: 'Trevor', lastName: 'Donnelly' },
                { firstName: 'Trevor', lastName: 'Donnelly' },
                { firstName: 'Marques', lastName: 'Sawayn' },
                { firstName: 'Marques', lastName: 'Sawayn' },
                { firstName: 'Hayden', lastName: 'Zieme' },
                { firstName: 'Hayden', lastName: 'Zieme' },
            ]);
        });
    });
});

const GET_LIST = gql`
    query GetTestEntities($options: TestEntityListOptions) {
        testEntities(options: $options) {
            totalItems
            items {
                id
                label
                name
                date
            }
        }
    }
`;

const GET_LIST_WITH_TRANSLATIONS = gql`
    query GetTestEntitiesWithTranslations($options: TestEntityListOptions) {
        testEntities(options: $options) {
            totalItems
            items {
                id
                label
                name
                date
                translations {
                    languageCode
                    name
                }
            }
        }
    }
`;

const GET_LIST_WITH_ORDERS = gql`
    query GetTestEntitiesWithTranslations($options: TestEntityListOptions) {
        testEntities(options: $options) {
            totalItems
            items {
                id
                label
                name
                orderRelation {
                    id
                    customer {
                        firstName
                        lastName
                    }
                }
            }
        }
    }
`;

const GET_ARRAY_LIST = gql`
    query GetTestEntitiesArray($options: TestEntityListOptions) {
        testEntitiesGetMany(options: $options) {
            id
            label
            name
            date
            price
        }
    }
`;<|MERGE_RESOLUTION|>--- conflicted
+++ resolved
@@ -420,7 +420,20 @@
             expect(getItemLabels(testEntities.items)).toEqual(['B', 'C', 'D', 'E']);
         });
 
-<<<<<<< HEAD
+        it('notIn with empty set', async () => {
+            const { testEntities } = await adminClient.query(GET_LIST, {
+                options: {
+                    filter: {
+                        ownerId: {
+                            notIn: [],
+                        },
+                    },
+                },
+            });
+
+            expect(getItemLabels(testEntities.items)).toEqual(['A', 'B', 'C', 'D', 'E', 'F']);
+        });
+
         it('isNull true', async () => {
             const { testEntities } = await adminClient.query(GET_LIST, {
                 options: {
@@ -447,20 +460,6 @@
             });
 
             expect(getItemLabels(testEntities.items)).toEqual(['A', 'C', 'E']);
-=======
-        it('notIn with empty set', async () => {
-            const { testEntities } = await adminClient.query(GET_LIST, {
-                options: {
-                    filter: {
-                        ownerId: {
-                            notIn: [],
-                        },
-                    },
-                },
-            });
-
-            expect(getItemLabels(testEntities.items)).toEqual(['A', 'B', 'C', 'D', 'E', 'F']);
->>>>>>> 7d1857d7
         });
 
         describe('regex', () => {
