--- conflicted
+++ resolved
@@ -43,11 +43,7 @@
         strategy: string,
         externalIdentifier: string,
     ): Promise<User | undefined> {
-<<<<<<< HEAD
         const user = await this.findUser(ctx, strategy, externalIdentifier);
-=======
-        const user = await this.findUser(strategy, externalIdentifier);
->>>>>>> 14bb5f4a
 
         if (user) {
             // Ensure this User is associated with a Customer
@@ -113,16 +109,6 @@
         newUser.authenticationMethods = [authMethod];
         const savedUser = await this.connection.getRepository(ctx, User).save(newUser);
 
-<<<<<<< HEAD
-        const customer = await this.connection.getRepository(ctx, Customer).save(
-            new Customer({
-                emailAddress: config.emailAddress,
-                firstName: config.firstName,
-                lastName: config.lastName,
-                user: savedUser,
-            }),
-        );
-=======
         const customer = new Customer({
             emailAddress: config.emailAddress,
             firstName: config.firstName,
@@ -130,8 +116,7 @@
             user: savedUser,
         });
         this.channelService.assignToCurrentChannel(customer, ctx);
-        await this.connection.manager.save(customer);
->>>>>>> 14bb5f4a
+        await this.connection.getRepository(ctx, Customer).save(customer);
 
         await this.historyService.createHistoryEntryForCustomer({
             customerId: customer.id,
