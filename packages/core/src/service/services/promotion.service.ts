import { Injectable } from '@nestjs/common';
import { ApplyCouponCodeResult } from '@vendure/common/lib/generated-shop-types';
import {
<<<<<<< HEAD
    ConfigurableOperation,
=======
    AssignPromotionsToChannelInput,
>>>>>>> 6a4836ea
    ConfigurableOperationDefinition,
    CreatePromotionInput,
    CreatePromotionResult,
    DeletionResponse,
    DeletionResult,
    RemovePromotionsFromChannelInput,
    UpdatePromotionInput,
    UpdatePromotionResult,
} from '@vendure/common/lib/generated-types';
import { omit } from '@vendure/common/lib/omit';
import { ID, PaginatedList } from '@vendure/common/lib/shared-types';
import { unique } from '@vendure/common/lib/unique';

import { RequestContext } from '../../api/common/request-context';
import { UserInputError } from '../../common';
import { ErrorResultUnion, JustErrorResults } from '../../common/error/error-result';
import { IllegalOperationError } from '../../common/error/errors';
import { MissingConditionsError } from '../../common/error/generated-graphql-admin-errors';
import {
    CouponCodeExpiredError,
    CouponCodeInvalidError,
    CouponCodeLimitError,
} from '../../common/error/generated-graphql-shop-errors';
import { AdjustmentSource } from '../../common/types/adjustment-source';
import { ListQueryOptions } from '../../common/types/common-types';
import { assertFound, idsAreEqual } from '../../common/utils';
import { ConfigService } from '../../config/config.service';
import { PromotionAction } from '../../config/promotion/promotion-action';
import { PromotionCondition } from '../../config/promotion/promotion-condition';
import { Order } from '../../entity/order/order.entity';
import { Promotion } from '../../entity/promotion/promotion.entity';
import { ConfigArgService } from '../helpers/config-arg/config-arg.service';
import { ListQueryBuilder } from '../helpers/list-query-builder/list-query-builder';
import { patchEntity } from '../helpers/utils/patch-entity';
import { TransactionalConnection } from '../transaction/transactional-connection';

import { ChannelService } from './channel.service';

@Injectable()
export class PromotionService {
    availableConditions: PromotionCondition[] = [];
    availableActions: PromotionAction[] = [];
    /**
     * All active AdjustmentSources are cached in memory becuase they are needed
     * every time an order is changed, which will happen often. Caching them means
     * a DB call is not required newly each time.
     */
    private activePromotions: Promotion[] = [];

    constructor(
        private connection: TransactionalConnection,
        private configService: ConfigService,
        private channelService: ChannelService,
        private listQueryBuilder: ListQueryBuilder,
        private configArgService: ConfigArgService,
    ) {
        this.availableConditions = this.configService.promotionOptions.promotionConditions || [];
        this.availableActions = this.configService.promotionOptions.promotionActions || [];
    }

    findAll(ctx: RequestContext, options?: ListQueryOptions<Promotion>): Promise<PaginatedList<Promotion>> {
        return this.listQueryBuilder
            .build(Promotion, options, {
                where: { deletedAt: null },
                channelId: ctx.channelId,
                relations: ['channels'],
                ctx,
            })
            .getManyAndCount()
            .then(([items, totalItems]) => ({
                items,
                totalItems,
            }));
    }

    async findOne(ctx: RequestContext, adjustmentSourceId: ID): Promise<Promotion | undefined> {
        return this.connection.findOneInChannel(ctx, Promotion, adjustmentSourceId, ctx.channelId, {
            where: { deletedAt: null },
        });
    }

    getPromotionConditions(ctx: RequestContext): ConfigurableOperationDefinition[] {
        return this.availableConditions.map(x => x.toGraphQlType(ctx));
    }

    getPromotionActions(ctx: RequestContext): ConfigurableOperationDefinition[] {
        return this.availableActions.map(x => x.toGraphQlType(ctx));
    }

    /**
     * Returns all active AdjustmentSources.
     */
    async getActivePromotions(): Promise<Promotion[]> {
        if (!this.activePromotions.length) {
            await this.updatePromotions();
        }
        return this.activePromotions;
    }

    async createPromotion(
        ctx: RequestContext,
        input: CreatePromotionInput,
    ): Promise<ErrorResultUnion<CreatePromotionResult, Promotion>> {
        const conditions = input.conditions.map(c =>
            this.configArgService.parseInput('PromotionCondition', c),
        );
        const actions = input.actions.map(a => this.configArgService.parseInput('PromotionAction', a));
        this.validateRequiredConditions(conditions, actions);
        const promotion = new Promotion({
            name: input.name,
            enabled: input.enabled,
            couponCode: input.couponCode,
            perCustomerUsageLimit: input.perCustomerUsageLimit,
            startsAt: input.startsAt,
            endsAt: input.endsAt,
            conditions,
            actions,
            priorityScore: this.calculatePriorityScore(input),
        });
        if (promotion.conditions.length === 0 && !promotion.couponCode) {
            return new MissingConditionsError();
        }
        this.channelService.assignToCurrentChannel(promotion, ctx);
        const newPromotion = await this.connection.getRepository(ctx, Promotion).save(promotion);
        await this.updatePromotions();
        return assertFound(this.findOne(ctx, newPromotion.id));
    }

    async updatePromotion(
        ctx: RequestContext,
        input: UpdatePromotionInput,
    ): Promise<ErrorResultUnion<UpdatePromotionResult, Promotion>> {
        const promotion = await this.connection.getEntityOrThrow(ctx, Promotion, input.id, {
            channelId: ctx.channelId,
        });
        const updatedPromotion = patchEntity(promotion, omit(input, ['conditions', 'actions']));
        if (input.conditions) {
            updatedPromotion.conditions = input.conditions.map(c =>
                this.configArgService.parseInput('PromotionCondition', c),
            );
        }
        if (input.actions) {
            updatedPromotion.actions = input.actions.map(a =>
                this.configArgService.parseInput('PromotionAction', a),
            );
        }
        if (promotion.conditions.length === 0 && !promotion.couponCode) {
            return new MissingConditionsError();
        }
        promotion.priorityScore = this.calculatePriorityScore(input);
        await this.connection.getRepository(ctx, Promotion).save(updatedPromotion, { reload: false });
        await this.updatePromotions();
        return assertFound(this.findOne(ctx, updatedPromotion.id));
    }

    async softDeletePromotion(ctx: RequestContext, promotionId: ID): Promise<DeletionResponse> {
        await this.connection.getEntityOrThrow(ctx, Promotion, promotionId);
        await this.connection
            .getRepository(ctx, Promotion)
            .update({ id: promotionId }, { deletedAt: new Date() });
        return {
            result: DeletionResult.DELETED,
        };
    }

    async assignPromotionsToChannel(
        ctx: RequestContext,
        input: AssignPromotionsToChannelInput,
    ): Promise<Promotion[]> {
        if (!idsAreEqual(ctx.channelId, this.channelService.getDefaultChannel().id)) {
            throw new IllegalOperationError(`promotion-channels-can-only-be-changed-from-default-channel`);
        }
        const promotions = await this.connection.findByIdsInChannel(
            ctx,
            Promotion,
            input.promotionIds,
            ctx.channelId,
            {},
        );
        for (const promotion of promotions) {
            await this.channelService.assignToChannels(ctx, Promotion, promotion.id, [input.channelId]);
        }
        return promotions;
    }

    async removePromotionsFromChannel(ctx: RequestContext, input: RemovePromotionsFromChannelInput) {
        if (!idsAreEqual(ctx.channelId, this.channelService.getDefaultChannel().id)) {
            throw new IllegalOperationError(`promotion-channels-can-only-be-changed-from-default-channel`);
        }
        const promotions = await this.connection.findByIdsInChannel(
            ctx,
            Promotion,
            input.promotionIds,
            ctx.channelId,
            {},
        );
        for (const promotion of promotions) {
            await this.channelService.removeFromChannels(ctx, Promotion, promotion.id, [input.channelId]);
        }
        return promotions;
    }

    async validateCouponCode(
        ctx: RequestContext,
        couponCode: string,
        customerId?: ID,
    ): Promise<JustErrorResults<ApplyCouponCodeResult> | Promotion> {
        const promotion = await this.connection.getRepository(ctx, Promotion).findOne({
            where: {
                couponCode,
                enabled: true,
                deletedAt: null,
            },
        });
        if (!promotion) {
            return new CouponCodeInvalidError(couponCode);
        }
        if (promotion.endsAt && +promotion.endsAt < +new Date()) {
            return new CouponCodeExpiredError(couponCode);
        }
        if (customerId && promotion.perCustomerUsageLimit != null) {
            const usageCount = await this.countPromotionUsagesForCustomer(ctx, promotion.id, customerId);
            if (promotion.perCustomerUsageLimit <= usageCount) {
                return new CouponCodeLimitError(couponCode, promotion.perCustomerUsageLimit);
            }
        }
        return promotion;
    }

    async addPromotionsToOrder(ctx: RequestContext, order: Order): Promise<Order> {
        const allPromotionIds = order.discounts.map(
            a => AdjustmentSource.decodeSourceId(a.adjustmentSource).id,
        );
        const promotionIds = unique(allPromotionIds);
        const promotions = await this.connection.getRepository(ctx, Promotion).findByIds(promotionIds);
        order.promotions = promotions;
        return this.connection.getRepository(ctx, Order).save(order);
    }

    private async countPromotionUsagesForCustomer(
        ctx: RequestContext,
        promotionId: ID,
        customerId: ID,
    ): Promise<number> {
        const qb = this.connection
            .getRepository(ctx, Order)
            .createQueryBuilder('order')
            .leftJoin('order.promotions', 'promotion')
            .where('promotion.id = :promotionId', { promotionId })
            .andWhere('order.customer = :customerId', { customerId });

        return qb.getCount();
    }

    private calculatePriorityScore(input: CreatePromotionInput | UpdatePromotionInput): number {
        const conditions = input.conditions
            ? input.conditions.map(c => this.configArgService.getByCode('PromotionCondition', c.code))
            : [];
        const actions = input.actions
            ? input.actions.map(c => this.configArgService.getByCode('PromotionAction', c.code))
            : [];
        return [...conditions, ...actions].reduce((score, op) => score + op.priorityValue, 0);
    }

    /**
     * Update the activeSources cache.
     */
    private async updatePromotions() {
        this.activePromotions = await this.connection.getRepository(Promotion).find({
            where: { enabled: true },
        });
    }

    private validateRequiredConditions(
        conditions: ConfigurableOperation[],
        actions: ConfigurableOperation[],
    ) {
        const conditionCodes: Record<string, string> = conditions.reduce(
            (codeMap, { code }) => ({ ...codeMap, [code]: code }),
            {},
        );
        for (const { code: actionCode } of actions) {
            const actionDef = this.configArgService.getByCode('PromotionAction', actionCode);
            const actionDependencies: PromotionCondition[] = actionDef.conditions || [];
            if (!actionDependencies || actionDependencies.length === 0) {
                continue;
            }
            const missingConditions = actionDependencies.filter(condition => !conditionCodes[condition.code]);
            if (missingConditions.length) {
                throw new UserInputError('error.conditions-required-for-action', {
                    action: actionCode,
                    conditions: missingConditions.map(c => c.code).join(', '),
                });
            }
        }
    }
}<|MERGE_RESOLUTION|>--- conflicted
+++ resolved
@@ -1,11 +1,8 @@
 import { Injectable } from '@nestjs/common';
 import { ApplyCouponCodeResult } from '@vendure/common/lib/generated-shop-types';
 import {
-<<<<<<< HEAD
+    AssignPromotionsToChannelInput,
     ConfigurableOperation,
-=======
-    AssignPromotionsToChannelInput,
->>>>>>> 6a4836ea
     ConfigurableOperationDefinition,
     CreatePromotionInput,
     CreatePromotionResult,
@@ -20,9 +17,8 @@
 import { unique } from '@vendure/common/lib/unique';
 
 import { RequestContext } from '../../api/common/request-context';
-import { UserInputError } from '../../common';
 import { ErrorResultUnion, JustErrorResults } from '../../common/error/error-result';
-import { IllegalOperationError } from '../../common/error/errors';
+import { IllegalOperationError, UserInputError } from '../../common/error/errors';
 import { MissingConditionsError } from '../../common/error/generated-graphql-admin-errors';
 import {
     CouponCodeExpiredError,
