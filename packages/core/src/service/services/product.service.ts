--- conflicted
+++ resolved
@@ -69,11 +69,8 @@
         private eventBus: EventBus,
         private slugValidator: SlugValidator,
         private customFieldRelationService: CustomFieldRelationService,
-<<<<<<< HEAD
+        private translator: TranslatorService,
         private productOptionGroupService: ProductOptionGroupService,
-=======
-        private translator: TranslatorService,
->>>>>>> 21e73415
     ) {}
 
     async findAll(
